import os

import tardis.util.base

if os.environ.get("QT_API", None) == "pyqt":
    from PyQt5 import QtGui, QtCore, QtWidgets
elif os.environ.get("QT_API", None) == "pyside":
    from PySide2 import QtGui, QtCore, QtWidgets
else:
    raise ImportError(
        "QT_API was not set! Please exit the IPython console\n"
        " and at the bash prompt use : \n\n export QT_API=pyside \n or\n"
        " export QT_API=pyqt \n\n For more information refer to user guide."
    )

import matplotlib
from matplotlib.figure import *
import matplotlib.gridspec as gridspec
<<<<<<< HEAD
from matplotlib.backends.backend_qt4agg import FigureCanvasQTAgg as FigureCanvas
from matplotlib.backends.backend_qt4 import (
=======
from matplotlib.backends.backend_qt5agg import FigureCanvasQTAgg as FigureCanvas
from matplotlib.backends.backend_qt5 import (
>>>>>>> cd8e4ba9
    NavigationToolbar2QT as NavigationToolbar,
)
from matplotlib import colors
from matplotlib.patches import Circle
import matplotlib.pylab as plt
from astropy import units as u

import tardis
from tardis import analysis, util


class MatplotlibWidget(FigureCanvas):
    """Canvas to draw graphs on."""

    def __init__(self, tablecreator, parent, fig=None):
        """Create the canvas. Add toolbar depending on the parent."""

        # Force-deactivate LaTeX
        plt.rcParams["text.usetex"] = False

        self.tablecreator = tablecreator
        self.parent = parent
        self.figure = Figure()  # (frameon=False,facecolor=(1,1,1))
        self.cid = {}
        if fig != "model":
            self.ax = self.figure.add_subplot(111)
        else:
            self.gs = gridspec.GridSpec(2, 1, height_ratios=[1, 3])
            self.ax1 = self.figure.add_subplot(self.gs[0])
            self.ax2 = self.figure.add_subplot(self.gs[1])  # , aspect='equal')
        self.cb = None
        self.span = None

        super(MatplotlibWidget, self).__init__(self.figure)
        super(MatplotlibWidget, self).setSizePolicy(
            QtWidgets.QSizePolicy.Expanding, QtWidgets.QSizePolicy.Expanding
        )
        super(MatplotlibWidget, self).updateGeometry()
        if fig != "model":
            self.toolbar = NavigationToolbar(self, parent)
            self.cid[0] = self.figure.canvas.mpl_connect(
                "pick_event", self.on_span_pick
            )
        else:
            self.cid[0] = self.figure.canvas.mpl_connect(
                "pick_event", self.on_shell_pick
            )

    def show_line_info(self):
        """Show line info for span selected region."""
        self.parent.line_info.append(
            LineInfo(
                self.parent,
                self.span.xy[0][0],
                self.span.xy[2][0],
                self.tablecreator,
            )
        )

    def show_span(self, garbage=0, left=5000, right=10000):
        """Hide/Show/Change the buttons that show line info
        in spectrum plot widget.

        """
        if self.parent.spectrum_span_button.text() == "Show Wavelength Range":
            if not self.span:
                self.span = self.ax.axvspan(
                    left, right, color="r", alpha=0.3, picker=self.span_picker
                )
            else:
                self.span.set_visible(True)
            self.parent.spectrum_line_info_button.show()
            self.parent.spectrum_span_button.setText("Hide Wavelength Range")
        else:
            self.span.set_visible(False)
            self.parent.spectrum_line_info_button.hide()
            self.parent.spectrum_span_button.setText("Show Wavelength Range")
        self.draw()

    def on_span_pick(self, event):
        """Callback to 'pick'(grab with mouse) the span selector tool."""
        self.figure.canvas.mpl_disconnect(self.cid[0])
        self.span.set_edgecolor("m")
        self.span.set_linewidth(5)
        self.draw()
        if event.edge == "left":
            self.cid[1] = self.figure.canvas.mpl_connect(
                "motion_notify_event", self.on_span_left_motion
            )
        elif event.edge == "right":
            self.cid[1] = self.figure.canvas.mpl_connect(
                "motion_notify_event", self.on_span_right_motion
            )
        self.cid[2] = self.figure.canvas.mpl_connect(
            "button_press_event", self.on_span_resized
        )

    def on_span_left_motion(self, mouseevent):
        """Update data of span selector tool on left movement of mouse and
        redraw.

        """
        if mouseevent.xdata < self.span.xy[2][0]:
            self.span.xy[0][0] = mouseevent.xdata
            self.span.xy[1][0] = mouseevent.xdata
            self.span.xy[4][0] = mouseevent.xdata
            self.draw()

    def on_span_right_motion(self, mouseevent):
        """Update data of span selector tool on right movement of mouse and
        redraw.

        """
        if mouseevent.xdata > self.span.xy[0][0]:
            self.span.xy[2][0] = mouseevent.xdata
            self.span.xy[3][0] = mouseevent.xdata
            self.draw()

    def on_span_resized(self, mouseevent):
        """Redraw the red rectangle to currently selected span."""
        self.figure.canvas.mpl_disconnect(self.cid[1])
        self.figure.canvas.mpl_disconnect(self.cid[2])
        self.cid[0] = self.figure.canvas.mpl_connect(
            "pick_event", self.on_span_pick
        )
        self.span.set_edgecolor("r")
        self.span.set_linewidth(1)
        self.draw()

    def on_shell_pick(self, event):
        """Highlight the shell that was picked."""
        self.highlight_shell(event.artist.index)

    def highlight_shell(self, index):
        """Change edgecolor of highlighted shell."""
        self.parent.tableview.selectRow(index)
        for i in range(len(self.parent.shells)):
            if i != index and i != index + 1:
                self.parent.shells[i].set_edgecolor("k")
            else:
                self.parent.shells[i].set_edgecolor("w")
        self.draw()

    def shell_picker(self, shell, mouseevent):
        """Enable picking shells in the shell plot."""
        if mouseevent.xdata is None:
            return False, dict()
        mouse_r2 = mouseevent.xdata ** 2 + mouseevent.ydata ** 2
        if shell.r_inner ** 2 < mouse_r2 < shell.r_outer ** 2:
            return True, dict()
        return False, dict()

    def span_picker(self, span, mouseevent, tolerance=5):
        """Detect mouseclicks inside tolerance region of the span selector
        tool and pick it.

        """
        left = float(span.xy[0][0])
        right = float(span.xy[2][0])
        tolerance = (
            span.axes.transData.inverted().transform((tolerance, 0))[0]
            - span.axes.transData.inverted().transform((0, 0))[0]
        )
        event_attributes = {"edge": None}
        if mouseevent.xdata is None:
            return False, event_attributes
        if left - tolerance <= mouseevent.xdata <= left + tolerance:
            event_attributes["edge"] = "left"
            return True, event_attributes
        elif right - tolerance <= mouseevent.xdata <= right + tolerance:
            event_attributes["edge"] = "right"
            return True, event_attributes
        return False, event_attributes


class Shell(matplotlib.patches.Wedge):
    """A data holder to store measurements of shells that will be drawn in
    the plot.

    """

    def __init__(self, index, center, r_inner, r_outer, **kwargs):
        super(Shell, self).__init__(
            center, r_outer, 0, 90, width=r_outer - r_inner, **kwargs
        )
        self.index = index
        self.center = center
        self.r_outer = r_outer
        self.r_inner = r_inner
        self.width = r_outer - r_inner


class ConfigEditor(QtWidgets.QWidget):
    """The configuration editor widget.

    This widget is added to the stacked widget that is the central widget of
    the main top level window created by Tardis.
    """

    def __init__(self, yamlconfigfile, parent=None):
        """Create and return the configuration widget.

        Parameters
        ----------
            yamlconfigfile: string
                File name of the yaml configuration file.
            parent: None
                Set to None. The parent is changed when the widget is
                appended to the layout of its parent.

        """
        super(ConfigEditor, self).__init__(parent)

        # Configurations from the input and template
        configDict = yaml.load(open(yamlconfigfile), Loader=yaml.CLoader)
        templatedictionary = {
            "tardis_config_version": [True, "v1.0"],
            "supernova": {
                "luminosity_requested": [True, "1 solLum"],
                "time_explosion": [True, None],
                "distance": [False, None],
                "luminosity_wavelength_start": [False, "0 angstrom"],
                "luminosity_wavelength_end": [False, "inf angstrom"],
            },
            "atom_data": [True, "File Browser"],
            "plasma": {
                "initial_t_inner": [False, "-1K"],
                "initial_t_rad": [False, "10000K"],
                "disable_electron_scattering": [False, False],
                "ionization": [True, None],
                "excitation": [True, None],
                "radiative_rates_type": [True, None],
                "line_interaction_type": [True, None],
                "w_epsilon": [False, 1e-10],
                "delta_treatment": [False, None],
                "nlte": {
                    "species": [False, []],
                    "coronal_approximation": [False, False],
                    "classical_nebular": [False, False],
                },
            },
            "model": {
                "structure": {
                    "type": [
                        True,
                        [
                            "file|_:_|filename|_:_|"
                            "filetype|_:_|v_inner_boundary|_:_|v_outer_boundary",
                            "specific|_:_|velocity|_:_|density",
                        ],
                    ],
                    "filename": [True, None],
                    "filetype": [True, None],
                    "v_inner_boundary": [False, "0 km/s"],
                    "v_outer_boundary": [False, "inf km/s"],
                    "velocity": [True, None],
                    "density": {
                        "type": [
                            True,
                            [
                                "branch85_w7|_:_|w7_time_0"
                                "|_:_|w7_time_0|_:_|w7_time_0",
                                "exponential|_:_|time_0|_:_|rho_0|_:_|" "v_0",
                                "power_law|_:_|time_0|_:_|rho_0"
                                "|_:_|v_0|_:_|exponent",
                                "uniform|_:_|value",
                            ],
                        ],
                        "w7_time_0": [False, "0.000231481 day"],
                        "w7_rho_0": [False, "3e29 g/cm^3"],
                        "w7_v_0": [False, "1 km/s"],
                        "time_0": [True, None],
                        "rho_0": [True, None],
                        "v_0": [True, None],
                        "exponent": [True, None],
                        "value": [True, None],
                    },
                },
                "abundances": {
                    "type": [
                        True,
                        ["file|_:_|filetype|_:_|" "filename", "uniform"],
                    ],
                    "filename": [True, None],
                    "filetype": [False, None],
                },
            },
            "montecarlo": {
                "seed": [False, 23111963],
                "no_of_packets": [True, None],
                "iterations": [True, None],
                "black_body_sampling": {
                    "start": "1 angstrom",
                    "stop": "1000000 angstrom",
                    "num": "1.e+6",
                },
                "last_no_of_packets": [False, -1],
                "no_of_virtual_packets": [False, 0],
                "enable_reflective_inner_boundary": [False, False],
                "inner_boundary_albedo": [False, 0.0],
                "convergence_strategy": {
                    "type": [
                        True,
                        [
                            "damped|_:_|damping_constant|_:_|t_inner|_:_|"
                            "t_rad|_:_|w|_:_|lock_t_inner_cycles|_:_|"
                            "t_inner_update_exponent",
                            "specific|_:_|threshold"
                            "|_:_|fraction|_:_|hold_iterations|_:_|t_inner"
                            "|_:_|t_rad|_:_|w|_:_|lock_t_inner_cycles|_:_|"
                            "damping_constant|_:_|t_inner_update_exponent",
                        ],
                    ],
                    "t_inner_update_exponent": [False, -0.5],
                    "lock_t_inner_cycles": [False, 1],
                    "hold_iterations": [True, 3],
                    "fraction": [True, 0.8],
                    "damping_constant": [False, 0.5],
                    "threshold": [True, None],
                    "t_inner": {
                        "damping_constant": [False, 0.5],
                        "threshold": [False, None],
                    },
                    "t_rad": {
                        "damping_constant": [False, 0.5],
                        "threshold": [True, None],
                    },
                    "w": {
                        "damping_constant": [False, 0.5],
                        "threshold": [True, None],
                    },
                },
            },
            "spectrum": [True, None],
        }
        self.match_dicts(configDict, templatedictionary)

        self.layout = QtWidgets.QVBoxLayout()

        # Make tree
        self.trmodel = TreeModel(templatedictionary)
        self.colView = QtWidgets.QColumnView()
        self.colView.setModel(self.trmodel)
        # Five columns of width 256 each can be visible at once
        self.colView.setFixedWidth(256 * 5)
        self.colView.setItemDelegate(TreeDelegate(self))
        self.layout.addWidget(self.colView)

        # Recalculate button
        button = QtWidgets.QPushButton("Recalculate")
        button.setFixedWidth(90)
        self.layout.addWidget(button)
        button.clicked.connect(self.recalculate)

        # Finally put them all in
        self.setLayout(self.layout)

    def match_dicts(self, dict1, dict2):  # dict1<=dict2
        """Compare and combine two dictionaries.

        If there are new keys in `dict1` then they are appended to `dict2`.
        The `dict2` stores the values for the keys in `dict1` but it
        first modifies them by taking the value and appending to a
        list whose first item is either True or False, indicating if
        that key is mandatory or not. The goal of this method is to
        perform validation by inserting user provided values into the
        template dictionary. After inserting user given values into the
        template dictionary, all the keys have either default or user
        provided values. Then it can be used to build a tree to be
        shown in the ConfigEditor.

        Parameters
        ----------
            dict1: dictionary
                The dictionary of user provided configuration.
            dict2: dictionary
                The template dictionary with all default values set. This
                one may have some keys missing that are present in the
                `dict1`. Such keys will be appended.
        Raises
        ------
            IOError
                If the configuration file has an invalid value for a
                key that can only take values from a predefined list,
                then this error is raised.

        """
        for key in dict1:
            if key in dict2:
                if isinstance(dict2[key], dict):
                    self.match_dicts(dict1[key], dict2[key])

                elif isinstance(dict2[key], list):
                    if isinstance(dict2[key][1], list):

                        # options = dict2[key][1] #This is passed by reference.
                        # So copy the list manually.
                        options = [
                            dict2[key][1][i] for i in range(len(dict2[key][1]))
                        ]

                        for i in range(len(options)):
                            options[i] = options[i].split("|_:_|")[0]

                        optionselected = dict1[key]

                        if optionselected in options:
                            indexofselected = options.index(optionselected)
                            temp = dict2[key][1][0]

                            dict2[key][1][0] = dict2[key][1][indexofselected]
                            dict2[key][1][indexofselected] = temp

                        else:
                            print("The selected and available options")
                            print(optionselected)
                            print(options)
                            raise IOError(
                                "An invalid option was"
                                " provided in the input file"
                            )

                else:
                    dict2[key] = dict1[key]
            else:
                toappend = [False, dict1[key]]
                dict2[key] = toappend

    def recalculate(self):
        """Recalculate and display the model from the modified data in
        the ConfigEditor.
        """
        pass


class ModelViewer(QtWidgets.QWidget):
    """The widget that holds all the plots and tables that visualize
    the data in the tardis model. This is also appended to the stacked
    widget in the top level window.

    """

    def __init__(self, tablecreator, parent=None):
        """Create all widgets that are children of ModelViewer."""
        QtWidgets.QWidget.__init__(self, parent)

        # Data structures
        self.model = None
        self.shell_info = {}
        self.line_info = []

        # functions
        self.createTable = tablecreator

        # Shells widget
        self.shellWidget = self.make_shell_widget()

        # Spectrum widget
        self.spectrumWidget = self.make_spectrum_widget()

        # Plot tab widget
        self.plotTabWidget = QtWidgets.QTabWidget()
        self.plotTabWidget.addTab(self.shellWidget, "&Shells")
        self.plotTabWidget.addTab(self.spectrumWidget, "S&pectrum")

        # Table widget
        self.tablemodel = self.createTable(
            [["Shell: "], ["Rad. temp", "Ws", "V"]], (1, 0)
        )
        self.tableview = QtWidgets.QTableView()
        self.tableview.setMinimumWidth(200)

        self.sectionClicked = QtCore.Signal(int)
        self.tableview.verticalHeader().sectionClicked.connect(
            self.graph.highlight_shell
        )

        self.sectionDoubleClicked = QtCore.Signal(int)
        self.tableview.verticalHeader().sectionDoubleClicked.connect(
            self.on_header_double_clicked
        )

        # Label for text output
        self.outputLabel = QtWidgets.QLabel()
        self.outputLabel.setFrameStyle(
            QtWidgets.QFrame.StyledPanel | QtWidgets.QFrame.Sunken
        )
        self.outputLabel.setStyleSheet("QLabel{background-color:white;}")

        # Group boxes
        graphsBox = QtWidgets.QGroupBox("Visualized results")
        textsBox = QtWidgets.QGroupBox("Model parameters")
        tableBox = QtWidgets.QGroupBox("Tabulated results")

        # For textbox
        textlayout = QtWidgets.QHBoxLayout()
        textlayout.addWidget(self.outputLabel)

        tableslayout = QtWidgets.QVBoxLayout()
        tableslayout.addWidget(self.tableview)
        tableBox.setLayout(tableslayout)

        visualayout = QtWidgets.QVBoxLayout()
        visualayout.addWidget(self.plotTabWidget)
        graphsBox.setLayout(visualayout)

        self.layout = QtWidgets.QHBoxLayout()
        self.layout.addWidget(graphsBox)
        textntablelayout = QtWidgets.QVBoxLayout()
        textsBox.setLayout(textlayout)
        textntablelayout.addWidget(textsBox)
        textntablelayout.addWidget(tableBox)

        self.layout.addLayout(textntablelayout)
        self.setLayout(self.layout)

    def fill_output_label(self):
        """Read some data from tardis model and display on the label for
        quick user access.

        """
        labeltext = "Iterations requested: {} <br/> Iterations executed:  {}<br/>\
                     Model converged     : {} <br/> Simulation Time    :  {} s <br/>\
                     Inner Temperature   : {} K <br/> Number of packets  :  {}<br/>\
                     Inner Luminosity    : {}".format(
            self.model.iterations,
            self.model.iterations_executed,
            '<font color="green"><b>True</b></font>'
            if self.model.converged
            else '<font color="red"><b>False</b></font>',
            self.model.runner.time_of_simulation.value,
            self.model.model.t_inner.value,
            self.model.last_no_of_packets,
            self.model.runner.calculate_luminosity_inner(self.model.model),
        )
        self.outputLabel.setText(labeltext)

    def make_shell_widget(self):
        """Create the plot of the the shells and place it inside a
        container widget. Return the container widget.

        """
        # Widgets for plot of shells
        self.graph = MatplotlibWidget(self.createTable, self, "model")
        self.graph_label = QtWidgets.QLabel("Select Property:")
        self.graph_button = QtWidgets.QToolButton()
        self.graph_button.setText("Rad. temp")
        self.graph_button.setPopupMode(QtWidgets.QToolButton.MenuButtonPopup)
        self.graph_button.setMenu(QtWidgets.QMenu(self.graph_button))
        self.graph_button.menu().addAction("Rad. temp").triggered.connect(
            self.change_graph_to_t_rads
        )
        self.graph_button.menu().addAction("Ws").triggered.connect(
            self.change_graph_to_ws
        )

        # Layouts: bottom up
        self.graph_subsublayout = QtWidgets.QHBoxLayout()
        self.graph_subsublayout.addWidget(self.graph_label)
        self.graph_subsublayout.addWidget(self.graph_button)

        self.graph_sublayout = QtWidgets.QVBoxLayout()
        self.graph_sublayout.addLayout(self.graph_subsublayout)
        self.graph_sublayout.addWidget(self.graph)

        containerWidget = QtWidgets.QWidget()
        containerWidget.setLayout(self.graph_sublayout)
        return containerWidget

    def make_spectrum_widget(self):
        """Create the spectrum plot and associated buttons and append to
        a container widget. Return the container widget.

        """
        self.spectrum = MatplotlibWidget(self.createTable, self)
        self.spectrum_label = QtWidgets.QLabel("Select Spectrum:")
        self.spectrum_button = QtWidgets.QToolButton()
        self.spectrum_button.setText("spec_flux_angstrom")
        self.spectrum_button.setPopupMode(QtWidgets.QToolButton.MenuButtonPopup)
        self.spectrum_button.setMenu(QtWidgets.QMenu(self.spectrum_button))
        self.spectrum_button.menu().addAction(
            "spec_flux_angstrom"
        ).triggered.connect(self.change_spectrum_to_spec_flux_angstrom)
        self.spectrum_button.menu().addAction(
            "spec_virtual_flux_angstrom"
        ).triggered.connect(self.change_spectrum_to_spec_virtual_flux_angstrom)
        self.spectrum_span_button = QtWidgets.QPushButton(
            "Show Wavelength Range"
        )
        self.spectrum_span_button.clicked.connect(self.spectrum.show_span)
        self.spectrum_line_info_button = QtWidgets.QPushButton("Show Line Info")
        self.spectrum_line_info_button.hide()
        self.spectrum_line_info_button.clicked.connect(
            self.spectrum.show_line_info
        )

        self.spectrum_subsublayout = QtWidgets.QHBoxLayout()
        self.spectrum_subsublayout.addWidget(self.spectrum_span_button)
        self.spectrum_subsublayout.addWidget(self.spectrum_label)
        self.spectrum_subsublayout.addWidget(self.spectrum_button)

        self.spectrum_sublayout = QtWidgets.QVBoxLayout()
        self.spectrum_sublayout.addLayout(self.spectrum_subsublayout)
        self.spectrum_sublayout.addWidget(self.spectrum_line_info_button)
        self.spectrum_sublayout.addWidget(self.spectrum)
        self.spectrum_sublayout.addWidget(self.spectrum.toolbar)

        containerWidget = QtWidgets.QWidget()
        containerWidget.setLayout(self.spectrum_sublayout)
        return containerWidget

    def update_data(self, model=None):
        """Associate the given model with the GUI and display results."""
        if model:
            self.change_model(model)
        self.tablemodel.update_table()
        for index in self.shell_info.keys():
            self.shell_info[index].update_tables()
        self.plot_model()
        if self.graph_button.text == "Ws":
            self.change_graph_to_ws()
        self.plot_spectrum()
        if self.spectrum_button.text == "spec_virtual_flux_angstrom":
            self.change_spectrum_to_spec_virtual_flux_angstrom()
        self.show()

    def change_model(self, model):
        """Reset the model set in the GUI."""
        self.model = model
        self.tablemodel.arraydata = []
        self.tablemodel.add_data(model.model.t_rad.value.tolist())
        self.tablemodel.add_data(model.model.w.tolist())
        self.tablemodel.add_data(model.model.velocity.value.tolist())

    def change_spectrum_to_spec_virtual_flux_angstrom(self):
        """Change the spectrum data to the virtual spectrum."""
        if self.model.runner.spectrum_virtual.luminosity_density_lambda is None:
            luminosity_density_lambda = np.zeros_like(
                self.model.runner.spectrum_virtual.wavelength
            )
        else:
            luminosity_density_lambda = (
                self.model.runner.spectrum_virtual.luminosity_density_lambda.value
            )

        self.change_spectrum(luminosity_density_lambda, "spec_flux_angstrom")

    def change_spectrum_to_spec_flux_angstrom(self):
        """Change spectrum data back from virtual spectrum. (See the
            method above)."""
        if self.model.runner.spectrum.luminosity_density_lambda is None:
            luminosity_density_lambda = np.zeros_like(
                self.model.runner.spectrum.wavelength
            )
        else:
            luminosity_density_lambda = (
                self.model.runner.spectrum.luminosity_density_lambda.value
            )

        self.change_spectrum(luminosity_density_lambda, "spec_flux_angstrom")

    def change_spectrum(self, data, name):
        """Replot the spectrum plot using the data provided. Called
        when changing spectrum types. See the two methods above.

        """
        self.spectrum_button.setText(name)
        self.spectrum.dataplot[0].set_ydata(data)
        self.spectrum.ax.relim()
        self.spectrum.ax.autoscale()
        self.spectrum.draw()

    def plot_spectrum(self):
        """Plot the spectrum and add labels to the graph."""
        self.spectrum.ax.clear()
        self.spectrum.ax.set_title("Spectrum")
        self.spectrum.ax.set_xlabel("Wavelength (A)")
        self.spectrum.ax.set_ylabel("Intensity")
        wavelength = self.model.runner.spectrum.wavelength.value
        if self.model.runner.spectrum.luminosity_density_lambda is None:
            luminosity_density_lambda = np.zeros_like(wavelength)
        else:
            luminosity_density_lambda = (
                self.model.runner.spectrum.luminosity_density_lambda.value
            )

        self.spectrum.dataplot = self.spectrum.ax.plot(
            wavelength, luminosity_density_lambda, label="b"
        )
        self.spectrum.draw()

    def change_graph_to_ws(self):
        """Change the shell plot to show dilution factor."""
        self.change_graph(self.model.model.w, "Ws", "")

    def change_graph_to_t_rads(self):
        """Change the graph back to radiation Temperature."""
        self.change_graph(self.model.model.t_rad.value, "t_rad", "(K)")

    def change_graph(self, data, name, unit):
        """Called to change the shell plot by the two methods above."""
        self.graph_button.setText(name)
        self.graph.dataplot[0].set_ydata(data)
        self.graph.ax1.relim()
        self.graph.ax1.autoscale()
        self.graph.ax1.set_title(name + " vs Shell")
        self.graph.ax1.set_ylabel(name + " " + unit)
        normalizer = colors.Normalize(vmin=data.min(), vmax=data.max())
        color_map = plt.cm.ScalarMappable(norm=normalizer, cmap=plt.cm.jet)
        color_map.set_array(data)
        self.graph.cb.set_clim(vmin=data.min(), vmax=data.max())
        self.graph.cb.update_normal(color_map)
        if unit == "(K)":
            unit = "T (K)"
        self.graph.cb.set_label(unit)
        for i, item in enumerate(data):
            self.shells[i].set_facecolor(color_map.to_rgba(item))
        self.graph.draw()

    def plot_model(self):
        """Plot the two graphs, the shell model and the line plot
        both showing the radiation temperature and set labels.

        """
        self.graph.ax1.clear()
        self.graph.ax1.set_title("Rad. Temp vs Shell")
        self.graph.ax1.set_xlabel("Shell Number")
        self.graph.ax1.set_ylabel("Rad. Temp (K)")
        self.graph.ax1.yaxis.get_major_formatter().set_powerlimits((0, 1))
        self.graph.dataplot = self.graph.ax1.plot(
            range(len(self.model.model.t_rad.value)),
            self.model.model.t_rad.value,
        )
        self.graph.ax2.clear()
        self.graph.ax2.set_title("Shell View")
        self.graph.ax2.set_xticklabels([])
        self.graph.ax2.set_yticklabels([])
        self.graph.ax2.grid = True

        self.shells = []
        t_rad_normalizer = colors.Normalize(
            vmin=self.model.model.t_rad.value.min(),
            vmax=self.model.model.t_rad.value.max(),
        )
        t_rad_color_map = plt.cm.ScalarMappable(
            norm=t_rad_normalizer, cmap=plt.cm.jet
        )
        t_rad_color_map.set_array(self.model.model.t_rad.value)
        if self.graph.cb:
            self.graph.cb.set_clim(
                vmin=self.model.model.t_rad.value.min(),
                vmax=self.model.model.t_rad.value.max(),
            )
            self.graph.cb.update_normal(t_rad_color_map)
        else:
            self.graph.cb = self.graph.figure.colorbar(t_rad_color_map)
            self.graph.cb.set_label("T (K)")
        self.graph.normalizing_factor = (
            0.2
            * (
                self.model.model.r_outer.value[-1]
                - self.model.model.r_inner.value[0]
            )
            / (self.model.model.r_inner.value[0])
        )

        # self.graph.normalizing_factor = 8e-16
        for i, t_rad in enumerate(self.model.model.t_rad.value):
            r_inner = (
                self.model.model.r_inner.value[i]
                * self.graph.normalizing_factor
            )
            r_outer = (
                self.model.model.r_outer.value[i]
                * self.graph.normalizing_factor
            )
            self.shells.append(
                Shell(
                    i,
                    (0, 0),
                    r_inner,
                    r_outer,
                    facecolor=t_rad_color_map.to_rgba(t_rad),
                    picker=self.graph.shell_picker,
                )
            )
            self.graph.ax2.add_patch(self.shells[i])
        self.graph.ax2.set_xlim(
            0,
            self.model.model.r_outer.value[-1] * self.graph.normalizing_factor,
        )
        self.graph.ax2.set_ylim(
            0,
            self.model.model.r_outer.value[-1] * self.graph.normalizing_factor,
        )
        self.graph.figure.tight_layout()
        self.graph.draw()

    def on_header_double_clicked(self, index):
        """Callback to get counts for different Z from table."""
        self.shell_info[index] = ShellInfo(index, self.createTable, self)


class ShellInfo(QtWidgets.QDialog):
    """Dialog to display Shell abundances."""

    def __init__(self, index, tablecreator, parent=None):
        """Create the widget to display shell info and set data."""
        super(ShellInfo, self).__init__(parent)

        self.createTable = tablecreator
        self.parent = parent
        self.shell_index = index
        self.setGeometry(400, 150, 200, 400)
        self.setWindowTitle("Shell %d Abundances" % (self.shell_index + 1))
        self.atomstable = QtWidgets.QTableView()
        self.ionstable = QtWidgets.QTableView()
        self.levelstable = QtWidgets.QTableView()
        self.sectionClicked = QtCore.Signal(int)
        self.atomstable.verticalHeader().sectionClicked.connect(
            self.on_atom_header_double_clicked
        )

        self.table1_data = self.parent.model.plasma.abundance[self.shell_index]
        self.atomsdata = self.createTable(
            [["Z = "], ["Count (Shell %d)" % (self.shell_index + 1)]],
            iterate_header=(2, 0),
            index_info=self.table1_data.index.values.tolist(),
        )
        self.ionsdata = None
        self.levelsdata = None
        self.atomsdata.add_data(self.table1_data.values.tolist())
        self.atomstable.setModel(self.atomsdata)

        self.layout = QtWidgets.QHBoxLayout()
        self.layout.addWidget(self.atomstable)
        self.layout.addWidget(self.ionstable)
        self.layout.addWidget(self.levelstable)
        self.setLayout(self.layout)
        self.ionstable.hide()
        self.levelstable.hide()
        self.show()

    def on_atom_header_double_clicked(self, index):
        """Called when a header in the first column is clicked to show
        ion populations."""
        self.current_atom_index = self.table1_data.index.values.tolist()[index]
        self.table2_data = self.parent.model.plasma.ion_number_density[
            self.shell_index
        ].ix[self.current_atom_index]
        self.ionsdata = self.createTable(
            [["Ion: "], ["Count (Z = %d)" % self.current_atom_index]],
            iterate_header=(2, 0),
            index_info=self.table2_data.index.values.tolist(),
        )
        normalized_data = []
        for item in self.table2_data.values:
            normalized_data.append(
                float(
                    item
                    / self.parent.model.plasma.number_density[
                        self.shell_index
                    ].ix[self.current_atom_index]
                )
            )

        self.ionsdata.add_data(normalized_data)
        self.ionstable.setModel(self.ionsdata)
        self.sectionClicked = QtCore.Signal(int)
        self.ionstable.verticalHeader().sectionClicked.connect(
            self.on_ion_header_double_clicked
        )
        self.levelstable.hide()
        self.ionstable.setColumnWidth(0, 120)
        self.ionstable.show()
        self.setGeometry(400, 150, 380, 400)
        self.show()

    def on_ion_header_double_clicked(self, index):
        """Called on double click of ion headers to show level populations."""
        self.current_ion_index = self.table2_data.index.values.tolist()[index]
        self.table3_data = self.parent.model.plasma.level_number_density[
            self.shell_index
        ].ix[self.current_atom_index, self.current_ion_index]
        self.levelsdata = self.createTable(
            [["Level: "], ["Count (Ion %d)" % self.current_ion_index]],
            iterate_header=(2, 0),
            index_info=self.table3_data.index.values.tolist(),
        )
        normalized_data = []
        for item in self.table3_data.values.tolist():
            normalized_data.append(
                float(item / self.table2_data.ix[self.current_ion_index])
            )
        self.levelsdata.add_data(normalized_data)
        self.levelstable.setModel(self.levelsdata)
        self.levelstable.setColumnWidth(0, 120)
        self.levelstable.show()
        self.setGeometry(400, 150, 580, 400)
        self.show()

    def update_tables(self):
        """Update table data for shell info viewer."""
        self.table1_data = self.parent.model.plasma.number_density[
            self.shell_index
        ]
        self.atomsdata.index_info = self.table1_data.index.values.tolist()
        self.atomsdata.arraydata = []
        self.atomsdata.add_data(self.table1_data.values.tolist())
        self.atomsdata.update_table()
        self.ionstable.hide()
        self.levelstable.hide()
        self.setGeometry(400, 150, 200, 400)
        self.show()


class LineInfo(QtWidgets.QDialog):
    """Dialog to show the line info used by spectrum widget."""

    def __init__(self, parent, wavelength_start, wavelength_end, tablecreator):
        """Create the dialog and set data in it from the model.
        Show widget."""
        super(LineInfo, self).__init__(parent)
        self.createTable = tablecreator
        self.parent = parent
        self.setGeometry(180 + len(self.parent.line_info) * 20, 150, 250, 400)
        self.setWindowTitle(
            "Line Interaction: %.2f - %.2f (A) "
            % (wavelength_start, wavelength_end,)
        )
        self.layout = QtWidgets.QVBoxLayout()
        packet_nu_line_interaction = analysis.LastLineInteraction.from_model(
            self.parent.model
        )
        packet_nu_line_interaction.packet_filter_mode = "packet_nu"
        packet_nu_line_interaction.wavelength_start = (
            wavelength_start * u.angstrom
        )
        packet_nu_line_interaction.wavelength_end = wavelength_end * u.angstrom

        line_in_nu_line_interaction = analysis.LastLineInteraction.from_model(
            self.parent.model
        )
        line_in_nu_line_interaction.packet_filter_mode = "line_in_nu"
        line_in_nu_line_interaction.wavelength_start = (
            wavelength_start * u.angstrom
        )
        line_in_nu_line_interaction.wavelength_end = wavelength_end * u.angstrom

        self.layout.addWidget(
            LineInteractionTables(
                packet_nu_line_interaction,
                self.parent.model.plasma.atomic_data.atom_data,
                self.parent.model.plasma.lines,
                "filtered by frequency of packet",
                self.createTable,
            )
        )
        self.layout.addWidget(
            LineInteractionTables(
                line_in_nu_line_interaction,
                self.parent.model.plasma.atomic_data.atom_data,
                self.parent.model.plasma.lines,
                "filtered by frequency of line interaction",
                self.createTable,
            )
        )

        self.setLayout(self.layout)
        self.show()

    def get_data(self, wavelength_start, wavelength_end):
        """Fetch line info data for the specified wavelength range
        from the model and create ionstable.

        """
        self.wavelength_start = wavelength_start * u.angstrom
        self.wavelength_end = wavelength_end * u.angstrom
        (
            last_line_in_ids,
            last_line_out_ids,
        ) = analysis.get_last_line_interaction(
            self.wavelength_start, self.wavelength_end, self.parent.model
        )
        self.last_line_in, self.last_line_out = (
            self.parent.model.atom_data.lines.ix[last_line_in_ids],
            self.parent.model.atom_data.lines.ix[last_line_out_ids],
        )
        self.grouped_lines_in, self.grouped_lines_out = (
            self.last_line_in.groupby(["atomic_number", "ion_number"]),
            self.last_line_out.groupby(["atomic_number", "ion_number"]),
        )
        self.ions_in, self.ions_out = (
            self.grouped_lines_in.groups.keys(),
            self.grouped_lines_out.groups.keys(),
        )
        self.ions_in.sort()
        self.ions_out.sort()
        self.header_list = []
        self.ion_table = (
            self.grouped_lines_in.wavelength.count().astype(float)
            / self.grouped_lines_in.wavelength.count().sum()
        ).values.tolist()
        for z, ion in self.ions_in:
            self.header_list.append("Z = %d: Ion %d" % (z, ion))

    def get_transition_table(self, lines, atom, ion):
        """Called by the two methods below to get transition table for
        given lines, atom and ions.

        """
        grouped = lines.groupby(["atomic_number", "ion_number"])
        transitions_with_duplicates = (
            lines.ix[grouped.groups[(atom, ion)]]
            .groupby(["level_number_lower", "level_number_upper"])
            .groups
        )
        transitions = (
            lines.ix[grouped.groups[(atom, ion)]]
            .drop_duplicates()
            .groupby(["level_number_lower", "level_number_upper"])
            .groups
        )
        transitions_count = []
        transitions_parsed = []
        for item in transitions.values():
            c = 0
            for ditem in transitions_with_duplicates.values():
                c += ditem.count(item[0])
            transitions_count.append(c)
        s = 0
        for item in transitions_count:
            s += item
        for index in range(len(transitions_count)):
            transitions_count[index] /= float(s)
        for key, value in transitions.items():
            transitions_parsed.append(
                "%d-%d (%.2f A)"
                % (
                    key[0],
                    key[1],
                    self.parent.model.atom_data.lines.ix[value[0]][
                        "wavelength"
                    ],
                )
            )
        return transitions_parsed, transitions_count

    def on_atom_clicked(self, index):
        """Create and show transition table for the clicked item in the
        dialog created by the spectrum widget.

        """
        (
            self.transitionsin_parsed,
            self.transitionsin_count,
        ) = self.get_transition_table(
            self.last_line_in, self.ions_in[index][0], self.ions_in[index][1]
        )
        (
            self.transitionsout_parsed,
            self.transitionsout_count,
        ) = self.get_transition_table(
            self.last_line_out, self.ions_out[index][0], self.ions_out[index][1]
        )
        self.transitionsindata = self.createTable(
            [self.transitionsin_parsed, ["Lines In"]]
        )
        self.transitionsoutdata = self.createTable(
            [self.transitionsout_parsed, ["Lines Out"]]
        )
        self.transitionsindata.add_data(self.transitionsin_count)
        self.transitionsoutdata.add_data(self.transitionsout_count)
        self.transitionsintable.setModel(self.transitionsindata)
        self.transitionsouttable.setModel(self.transitionsoutdata)
        self.transitionsintable.show()
        self.transitionsouttable.show()
        self.setGeometry(180 + len(self.parent.line_info) * 20, 150, 750, 400)
        self.show()

    def on_atom_clicked2(self, index):
        """Create and show transition table for the clicked item in the
        dialog created by the spectrum widget.

        """
        (
            self.transitionsin_parsed,
            self.transitionsin_count,
        ) = self.get_transition_table(
            self.last_line_in, self.ions_in[index][0], self.ions_in[index][1]
        )
        (
            self.transitionsout_parsed,
            self.transitionsout_count,
        ) = self.get_transition_table(
            self.last_line_out, self.ions_out[index][0], self.ions_out[index][1]
        )
        self.transitionsindata = self.createTable(
            [self.transitionsin_parsed, ["Lines In"]]
        )
        self.transitionsoutdata = self.createTable(
            [self.transitionsout_parsed, ["Lines Out"]]
        )
        self.transitionsindata.add_data(self.transitionsin_count)
        self.transitionsoutdata.add_data(self.transitionsout_count)
        self.transitionsintable2.setModel(self.transitionsindata)
        self.transitionsouttable2.setModel(self.transitionsoutdata)
        self.transitionsintable2.show()
        self.transitionsouttable2.show()
        self.setGeometry(180 + len(self.parent.line_info) * 20, 150, 750, 400)
        self.show()


class LineInteractionTables(QtWidgets.QWidget):
    """Widget to hold the line interaction tables used by
    LineInfo which in turn is used by spectrum widget.

    """

    def __init__(
        self,
        line_interaction_analysis,
        atom_data,
        lines_data,
        description,
        tablecreator,
    ):
        """Create the widget and set data."""
        super(LineInteractionTables, self).__init__()
        self.createTable = tablecreator
        self.text_description = QtWidgets.QLabel(str(description))
        self.species_table = QtWidgets.QTableView()
        self.transitions_table = QtWidgets.QTableView()
        self.layout = QtWidgets.QHBoxLayout()
        self.line_interaction_analysis = line_interaction_analysis
        self.atom_data = atom_data
        self.lines_data = lines_data.reset_index().set_index("line_id")
        line_interaction_species_group = line_interaction_analysis.last_line_in.groupby(
            ["atomic_number", "ion_number"]
        )
        self.species_selected = sorted(
            line_interaction_species_group.groups.keys()
        )
        species_symbols = [
            tardis.util.base.species_tuple_to_string(item)
            for item in self.species_selected
        ]
        species_table_model = self.createTable([species_symbols, ["Species"]])
        species_abundances = (
            (
                line_interaction_species_group.wavelength.count().astype(float)
                / line_interaction_analysis.last_line_in.wavelength.count()
            )
            .astype(float)
            .tolist()
        )
        species_abundances = list(map(float, species_abundances))
        species_table_model.add_data(species_abundances)
        self.species_table.setModel(species_table_model)

        line_interaction_species_group.wavelength.count()
        self.layout.addWidget(self.text_description)
        self.layout.addWidget(self.species_table)
        self.sectionClicked = QtCore.Signal(int)
        self.species_table.verticalHeader().sectionClicked.connect(
            self.on_species_clicked
        )
        self.layout.addWidget(self.transitions_table)

        self.setLayout(self.layout)
        self.show()

    def on_species_clicked(self, index):
        """"""
        current_species = self.species_selected[index]
        last_line_in = self.line_interaction_analysis.last_line_in
        last_line_out = self.line_interaction_analysis.last_line_out

        current_last_line_in = last_line_in.xs(
            key=(current_species[0], current_species[1]),
            level=["atomic_number", "ion_number"],
            drop_level=False,
        ).reset_index()
        current_last_line_out = last_line_out.xs(
            key=(current_species[0], current_species[1]),
            level=["atomic_number", "ion_number"],
            drop_level=False,
        ).reset_index()

        current_last_line_in["line_id_out"] = current_last_line_out.line_id

        last_line_in_string = []
        last_line_count = []
        grouped_line_interactions = current_last_line_in.groupby(
            ["line_id", "line_id_out"]
        )
        exc_deexc_string = "exc. %d-%d (%.2f A) de-exc. %d-%d (%.2f A)"

        for (
            line_id,
            row,
        ) in grouped_line_interactions.wavelength.count().iteritems():
            current_line_in = self.lines_data.loc[line_id[0]]
            current_line_out = self.lines_data.loc[line_id[1]]
            last_line_in_string.append(
                exc_deexc_string
                % (
                    current_line_in["level_number_lower"],
                    current_line_in["level_number_upper"],
                    current_line_in["wavelength"],
                    current_line_out["level_number_upper"],
                    current_line_out["level_number_lower"],
                    current_line_out["wavelength"],
                )
            )
            last_line_count.append(int(row))

        last_line_in_model = self.createTable(
            [
                last_line_in_string,
                ["Num. pkts %d" % current_last_line_in.wavelength.count()],
            ]
        )
        last_line_in_model.add_data(last_line_count)
        self.transitions_table.setModel(last_line_in_model)


class Tardis(QtWidgets.QMainWindow):
    """Create the top level window for the GUI and wait for call to
    display data.

    """

    def __init__(self, tablemodel, config=None, atom_data=None, parent=None):
        """Create the top level window and all widgets it contains.

        When called with no arguments it initializes the GUI in passive
        mode. When a yaml config file and atom data are provided the
        GUI starts in the active mode.

        Parameters
        ---------
            parent: None
                Set to None by default and shouldn't be changed unless
                you are developing something new.
            config: string
                yaml file with configuration information for TARDIS.
            atom_data: string
                hdf file that has the atom data.

        Raises
        ------
            TemporarilyUnavaliable
                Raised when an attempt is made to start the active mode.
                This will be removed when active mode is developed.

        """

        # assumes that qt has already been initialized by starting IPython
<<<<<<< HEAD
        # with the flag "--pylab=qt"
=======
        # with the flag "--pylab=qt"gut
>>>>>>> cd8e4ba9
        # app = QtCore.QCoreApplication.instance()
        # if app is None:
        #     app = QtGui.QApplication([])
        # try:
        #     from IPython.lib.guisupport import start_event_loop_qt5
        #     start_event_loop_qt5(app)
        # except ImportError:
        #     app.exec_()

        QtWidgets.QMainWindow.__init__(self, parent)

        # path to icons folder
        self.path = os.path.join(tardis.__path__[0], "gui", "images")

        # Check if configuration file was provided
        self.mode = "passive"
        if config is not None:
            self.mode = "active"

        # Statusbar
        statusbr = self.statusBar()
        lblstr = '<font color="red"><b>Calculation did not converge</b></font>'
        self.successLabel = QtWidgets.QLabel(lblstr)
        self.successLabel.setFrameStyle(
            QtWidgets.QFrame.StyledPanel | QtWidgets.QFrame.Sunken
        )
        statusbr.addPermanentWidget(self.successLabel)
        self.modeLabel = QtWidgets.QLabel("Passive mode")
        statusbr.addPermanentWidget(self.modeLabel)
        statusbr.showMessage(self.mode, 5000)
        statusbr.showMessage("Ready", 5000)

        # Actions
        quitAction = QtWidgets.QAction("&Quit", self)
        quitAction.setIcon(
            QtGui.QIcon(os.path.join(self.path, "closeicon.png"))
        )
        quitAction.triggered.connect(self.close)

        self.viewMdv = QtWidgets.QAction("View &Model", self)
        self.viewMdv.setIcon(
            QtGui.QIcon(os.path.join(self.path, "mdvswitch.png"))
        )
        self.viewMdv.setCheckable(True)
        self.viewMdv.setChecked(True)
        self.viewMdv.setEnabled(False)
        self.viewMdv.triggered.connect(self.switch_to_mdv)

        self.viewForm = QtWidgets.QAction("&Edit Model", self)
        self.viewForm.setIcon(
            QtGui.QIcon(os.path.join(self.path, "formswitch.png"))
        )
        self.viewForm.setCheckable(True)
        self.viewForm.setEnabled(False)
        self.viewForm.triggered.connect(self.switch_to_form)

        # Menubar
        self.fileMenu = self.menuBar().addMenu("&File")
        self.fileMenu.addAction(quitAction)
        self.viewMenu = self.menuBar().addMenu("&View")
        self.viewMenu.addAction(self.viewMdv)
        self.viewMenu.addAction(self.viewForm)
        self.helpMenu = self.menuBar().addMenu("&Help")

        # Toolbar
        fileToolbar = self.addToolBar("File")
        fileToolbar.setObjectName("FileToolBar")
        fileToolbar.addAction(quitAction)

        viewToolbar = self.addToolBar("View")
        viewToolbar.setObjectName("ViewToolBar")
        viewToolbar.addAction(self.viewMdv)
        viewToolbar.addAction(self.viewForm)

        # Central Widget
        self.stackedWidget = QtWidgets.QStackedWidget()
        self.mdv = ModelViewer(tablemodel)
        self.stackedWidget.addWidget(self.mdv)

        # In case of active mode
        if self.mode == "active":
            # Disabled currently
            # self.formWidget = ConfigEditor(config)
            # #scrollarea
            # scrollarea = QtGui.QScrollArea()
            # scrollarea.setWidget(self.formWidget)
            # self.stackedWidget.addWidget(scrollarea)
            # self.viewForm.setEnabled(True)
            # self.viewMdv.setEnabled(True)
            # model = run_tardis(config, atom_data)
            # self.show_model(model)
            raise TemporarilyUnavaliable(
                "The active mode is under"
                "development. Please use the passive mode for now."
            )

        self.setCentralWidget(self.stackedWidget)

    def show_model(self, model=None):
        """Set the provided model into the GUI and show the main window.

        Parameters
        ----------
        model: TARDIS model object
            A keyword argument that takes the tardis model object.

        """
        if model:
            self.mdv.change_model(model)
        if model.converged:
            self.successLabel.setText('<font color="green">converged</font>')
        if self.mode == "active":
            self.modeLabel.setText("Active Mode")

        self.mdv.fill_output_label()
        self.mdv.tableview.setModel(self.mdv.tablemodel)
        self.mdv.plot_model()
        self.mdv.plot_spectrum()
        self.showMaximized()

    def switch_to_mdv(self):
        """Switch the cental stacked widget to show the modelviewer."""
        self.stackedWidget.setCurrentIndex(0)
        self.viewForm.setChecked(False)

    def switch_to_form(self):
        """Switch the cental stacked widget to show the ConfigEditor."""
        self.stackedWidget.setCurrentIndex(1)
        self.viewMdv.setChecked(False)


class TemporarilyUnavaliable(Exception):
    """Exception raised when creation of active mode of tardis is attempted."""

    def __init__(self, value):
        self.value = value

    def __str__(self):
        return repr(self.value)<|MERGE_RESOLUTION|>--- conflicted
+++ resolved
@@ -16,13 +16,8 @@
 import matplotlib
 from matplotlib.figure import *
 import matplotlib.gridspec as gridspec
-<<<<<<< HEAD
-from matplotlib.backends.backend_qt4agg import FigureCanvasQTAgg as FigureCanvas
-from matplotlib.backends.backend_qt4 import (
-=======
 from matplotlib.backends.backend_qt5agg import FigureCanvasQTAgg as FigureCanvas
 from matplotlib.backends.backend_qt5 import (
->>>>>>> cd8e4ba9
     NavigationToolbar2QT as NavigationToolbar,
 )
 from matplotlib import colors
@@ -1282,11 +1277,7 @@
         """
 
         # assumes that qt has already been initialized by starting IPython
-<<<<<<< HEAD
-        # with the flag "--pylab=qt"
-=======
         # with the flag "--pylab=qt"gut
->>>>>>> cd8e4ba9
         # app = QtCore.QCoreApplication.instance()
         # if app is None:
         #     app = QtGui.QApplication([])
