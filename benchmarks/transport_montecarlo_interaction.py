"""
Basic TARDIS Benchmark.
"""

from asv_runner.benchmarks.mark import parameterize, skip_benchmark

import tardis.transport.montecarlo.interaction as interaction
from benchmarks.benchmark_base import BenchmarkBase
from tardis.transport.montecarlo.numba_interface import (
    LineInteractionType,
)


@skip_benchmark
class BenchmarkMontecarloMontecarloNumbaInteraction(BenchmarkBase):
    """
    Class to benchmark the numba interaction function.
    """

    def time_thomson_scatter(self):
        packet = self.packet
<<<<<<< HEAD
        time_explosion = self.verysimple_numba_model.time_explosion
=======
        init_mu = packet.mu
        init_nu = packet.nu
        init_energy = packet.energy
        time_explosion = self.verysimple_time_explosion
>>>>>>> 26b60059

        interaction.thomson_scatter(packet, time_explosion)

    @parameterize(
        {
            "Line interaction type": [
                LineInteractionType.SCATTER,
                LineInteractionType.DOWNBRANCH,
                LineInteractionType.MACROATOM,
            ],
        }
    )
    def time_line_scatter(self, line_interaction_type):
        packet = self.packet
        packet.initialize_line_id(
            self.verysimple_opacity_state, self.verysimple_time_explosion
        )
        time_explosion = self.verysimple_time_explosion

        interaction.line_scatter(
            packet,
            time_explosion,
            line_interaction_type,
            self.verysimple_opacity_state,
        )

    @parameterize(
        {
            "Test packet": [
                {
                    "mu": 0.8599443103322428,
                    "emission_line_id": 1000,
                    "energy": 0.9114437898710559,
                },
                {
                    "mu": -0.6975116557422458,
                    "emission_line_id": 2000,
                    "energy": 0.8803098648913266,
                },
                {
                    "mu": -0.7115661419975774,
                    "emission_line_id": 0,
                    "energy": 0.8800385929341252,
                },
            ]
        }
    )
    def time_line_emission(self, test_packet):
        emission_line_id = test_packet["emission_line_id"]
        packet = self.packet
        packet.mu = test_packet["mu"]
        packet.energy = test_packet["energy"]
        packet.initialize_line_id(
            self.verysimple_opacity_state, self.verysimple_time_explosion
        )

        time_explosion = self.verysimple_time_explosion

        interaction.line_emission(
            packet,
            emission_line_id,
            time_explosion,
            self.verysimple_opacity_state,
        )<|MERGE_RESOLUTION|>--- conflicted
+++ resolved
@@ -19,14 +19,10 @@
 
     def time_thomson_scatter(self):
         packet = self.packet
-<<<<<<< HEAD
-        time_explosion = self.verysimple_numba_model.time_explosion
-=======
         init_mu = packet.mu
         init_nu = packet.nu
         init_energy = packet.energy
         time_explosion = self.verysimple_time_explosion
->>>>>>> 26b60059
 
         interaction.thomson_scatter(packet, time_explosion)
 
