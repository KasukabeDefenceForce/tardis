--- conflicted
+++ resolved
@@ -138,7 +138,10 @@
             verysimple_numba_radial_1d_geometry,
             verysimple_time_explosion,
             verysimple_opacity_state,
-<<<<<<< HEAD
+            tau_russian,
+            survival_probability,
+            enable_full_relativity,
+            continuum_processes_enabled,
         )
 
     @parameterize(
@@ -166,10 +169,4 @@
             parameters["tau_russian"],
             parameters["survival_possibility"],
             False
-=======
-            tau_russian,
-            survival_probability,
-            enable_full_relativity,
-            continuum_processes_enabled,
->>>>>>> 0df98ce0
         )